--- conflicted
+++ resolved
@@ -23,13 +23,7 @@
 
         public void ConfigureServices(IServiceCollection services)
         {
-<<<<<<< HEAD
-            services.AddTransient<EndsWithStringRouteConstraint>();
-
-            services.AddRouting(options =>
-            {
-                options.ConstraintMap.Add("endsWith", typeof(EndsWithStringRouteConstraint));
-            });
+            services.AddRouting();
         }
 
         public void Configure(IApplicationBuilder app)
@@ -71,24 +65,6 @@
                         return response.Body.WriteAsync(_plainTextPayload, 0, payloadLength);
                     });
                 builder.MapGet(
-                    "/withconstraints/{id:endsWith(_001)}",
-                    (httpContext) =>
-                    {
-                        var response = httpContext.Response;
-                        response.StatusCode = 200;
-                        response.ContentType = "text/plain";
-                        return response.WriteAsync("WithConstraints");
-                    });
-                builder.MapGet(
-                    "/withoptionalconstraints/{id:endsWith(_001)?}",
-                    (httpContext) =>
-                    {
-                        var response = httpContext.Response;
-                        response.StatusCode = 200;
-                        response.ContentType = "text/plain";
-                        return response.WriteAsync("withoptionalconstraints");
-                    });
-                builder.MapGet(
                     "/graph",
                     "DFA Graph",
                     (httpContext) =>
@@ -102,78 +78,6 @@
 
                         return Task.CompletedTask;
                     });
-                builder.MapGet(
-                    "/WithSingleAsteriskCatchAll/{*path}",
-                    (httpContext) =>
-                    {
-                        var linkGenerator = httpContext.RequestServices.GetRequiredService<LinkGenerator>();
-=======
-            var endpointDataSource = new DefaultEndpointDataSource(new[]
-                {
-                    new RouteEndpoint((httpContext) =>
-                        {
-                            var response = httpContext.Response;
-                            var payloadLength = _homePayload.Length;
-                            response.StatusCode = 200;
-                            response.ContentType = "text/plain";
-                            response.ContentLength = payloadLength;
-                            return response.Body.WriteAsync(_homePayload, 0, payloadLength);
-                        },
-                        RoutePatternFactory.Parse("/"),
-                        0,
-                        EndpointMetadataCollection.Empty,
-                        "Home"),
-                    new RouteEndpoint((httpContext) =>
-                        {
-                            var response = httpContext.Response;
-                            var payloadLength = _helloWorldPayload.Length;
-                            response.StatusCode = 200;
-                            response.ContentType = "text/plain";
-                            response.ContentLength = payloadLength;
-                            return response.Body.WriteAsync(_helloWorldPayload, 0, payloadLength);
-                        },
-                         RoutePatternFactory.Parse("/plaintext"),
-                        0,
-                        EndpointMetadataCollection.Empty,
-                        "Plaintext"),
-                    new RouteEndpoint((httpContext) =>
-                        {
-                            using (var writer = new StreamWriter(httpContext.Response.Body, Encoding.UTF8, 1024, leaveOpen: true))
-                            {
-                                var graphWriter = httpContext.RequestServices.GetRequiredService<DfaGraphWriter>();
-                                var dataSource = httpContext.RequestServices.GetRequiredService<CompositeEndpointDataSource>();
-                                graphWriter.Write(dataSource, writer);
-                            }
-
-                            return Task.CompletedTask;
-                        },
-                        RoutePatternFactory.Parse("/graph"),
-                        0,
-                        new EndpointMetadataCollection(new HttpMethodMetadata(new[]{ "GET", })),
-                        "DFA Graph"),
-                });
->>>>>>> 577be72f
-
-                        var response = httpContext.Response;
-                        response.StatusCode = 200;
-                        response.ContentType = "text/plain";
-                        return response.WriteAsync(
-                            "Link: " + linkGenerator.GetPathByRouteValues(httpContext, "WithSingleAsteriskCatchAll", new { }));
-                    },
-                    new RouteValuesAddressMetadata(routeName: "WithSingleAsteriskCatchAll", requiredValues: new RouteValueDictionary()));
-                builder.MapGet(
-                    "/WithDoubleAsteriskCatchAll/{**path}",
-                    (httpContext) =>
-                    {
-                        var linkGenerator = httpContext.RequestServices.GetRequiredService<LinkGenerator>();
-
-                        var response = httpContext.Response;
-                        response.StatusCode = 200;
-                        response.ContentType = "text/plain";
-                        return response.WriteAsync(
-                            "Link: " + linkGenerator.GetPathByRouteValues(httpContext, "WithDoubleAsteriskCatchAll", new { }));
-                    },
-                    new RouteValuesAddressMetadata(routeName: "WithDoubleAsteriskCatchAll", requiredValues: new RouteValueDictionary()));
             });
 
             app.UseStaticFiles();
