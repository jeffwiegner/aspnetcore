--- conflicted
+++ resolved
@@ -4,10 +4,6 @@
     <clear />
     <!--Begin: Package sources managed by Dependency Flow automation. Do not edit the sources below.-->
     <!--  Begin: Package sources from dotnet-efcore -->
-<<<<<<< HEAD
-    <!--  End: Package sources from dotnet-efcore -->
-    <!--  Begin: Package sources from dotnet-runtime -->
-=======
     <add key="darc-int-dotnet-efcore-780af70" value="https://pkgs.dev.azure.com/dnceng/_packaging/darc-int-dotnet-efcore-780af709/nuget/v3/index.json" />
     <!--  End: Package sources from dotnet-efcore -->
     <!--  Begin: Package sources from dotnet-runtime -->
@@ -17,7 +13,6 @@
     <add key="darc-int-dotnet-runtime-35964c9-1" value="https://pkgs.dev.azure.com/dnceng/_packaging/darc-int-dotnet-runtime-35964c92-1/nuget/v3/index.json" />
     <add key="darc-int-dotnet-runtime-35964c9" value="https://pkgs.dev.azure.com/dnceng/_packaging/darc-int-dotnet-runtime-35964c92/nuget/v3/index.json" />
     <add key="darc-int-dotnet-runtime-208e377" value="https://pkgs.dev.azure.com/dnceng/_packaging/darc-int-dotnet-runtime-208e377a/nuget/v3/index.json" />
->>>>>>> c663adee
     <!--  End: Package sources from dotnet-runtime -->
     <!--End: Package sources managed by Dependency Flow automation. Do not edit the sources above.-->
     <add key="dotnet-eng" value="https://pkgs.dev.azure.com/dnceng/public/_packaging/dotnet-eng/nuget/v3/index.json" />
@@ -32,10 +27,6 @@
     <clear />
     <!--Begin: Package sources managed by Dependency Flow automation. Do not edit the sources below.-->
     <!--  Begin: Package sources from dotnet-runtime -->
-<<<<<<< HEAD
-    <!--  End: Package sources from dotnet-runtime -->
-    <!--  Begin: Package sources from dotnet-efcore -->
-=======
     <add key="darc-int-dotnet-runtime-208e377" value="true" />
     <add key="darc-int-dotnet-runtime-35964c9" value="true" />
     <add key="darc-int-dotnet-runtime-35964c9-1" value="true" />
@@ -45,7 +36,6 @@
     <!--  End: Package sources from dotnet-runtime -->
     <!--  Begin: Package sources from dotnet-efcore -->
     <add key="darc-int-dotnet-efcore-780af70" value="true" />
->>>>>>> c663adee
     <!--  End: Package sources from dotnet-efcore -->
     <!--End: Package sources managed by Dependency Flow automation. Do not edit the sources above.-->
   </disabledPackageSources>
