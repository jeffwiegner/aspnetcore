// Copyright (c) .NET Foundation. All rights reserved.
// Licensed under the Apache License, Version 2.0. See License.txt in the project root for license information.

using System;
using System.Collections.Generic;
using System.Linq;
using System.Linq.Expressions;
using System.Security.Claims;
using System.Threading.Tasks;
using Microsoft.Extensions.DependencyInjection;
using Microsoft.Extensions.Logging;
using Xunit;

namespace Microsoft.AspNetCore.Identity.Test
{
    /// <summary>
    /// Base class for tests that exercise basic identity functionality that all stores should support.
    /// </summary>
    /// <typeparam name="TUser">The type of the user.</typeparam>
    public abstract class UserManagerSpecificationTestBase<TUser> : UserManagerSpecificationTestBase<TUser, string> where TUser : class { }

    /// <summary>
    /// Base class for tests that exercise basic identity functionality that all stores should support.
    /// </summary>
    /// <typeparam name="TUser">The type of the user.</typeparam>
    /// <typeparam name="TKey">The primary key type.</typeparam>
    public abstract class UserManagerSpecificationTestBase<TUser, TKey>
        where TUser : class
        where TKey : IEquatable<TKey>
    {
        /// <summary>
        /// Null value.
        /// </summary>
        protected const string NullValue = "(null)";

        /// <summary>
        /// Error describer.
        /// </summary>
        protected readonly IdentityErrorDescriber _errorDescriber = new IdentityErrorDescriber();

        /// <summary>
        /// Configure the service collection used for tests.
        /// </summary>
        /// <param name="services"></param>
        /// <param name="context"></param>
        protected virtual void SetupIdentityServices(IServiceCollection services, object context)
            => SetupBuilder(services, context);

        /// <summary>
        /// Configure the service collection used for tests.
        /// </summary>
        /// <param name="services"></param>
        /// <param name="context"></param>
        protected virtual IdentityBuilder SetupBuilder(IServiceCollection services, object context)
        {
            services.AddHttpContextAccessor();
            services.AddDataProtection();
            var builder = services.AddIdentityCore<TUser>(options =>
            {
                options.Password.RequireDigit = false;
                options.Password.RequireLowercase = false;
                options.Password.RequireNonAlphanumeric = false;
                options.Password.RequireUppercase = false;
                options.User.AllowedUserNameCharacters = null;
            }).AddDefaultTokenProviders();
            AddUserStore(services, context);
            services.AddLogging();
            services.AddSingleton<ILogger<UserManager<TUser>>>(new TestLogger<UserManager<TUser>>());
            return builder;
        }

        /// <summary>
        /// Creates the user manager used for tests.
        /// </summary>
        /// <param name="context">The context that will be passed into the store, typically a db context.</param>
        /// <param name="services">The service collection to use, optional.</param>
        /// <param name="configureServices">Delegate used to configure the services, optional.</param>
        /// <returns>The user manager to use for tests.</returns>
        protected virtual UserManager<TUser> CreateManager(object context = null, IServiceCollection services = null, Action<IServiceCollection> configureServices = null)
        {
            if (services == null)
            {
                services = new ServiceCollection();
            }
            if (context == null)
            {
                context = CreateTestContext();
            }
            SetupIdentityServices(services, context);
            configureServices?.Invoke(services);
            return services.BuildServiceProvider().GetService<UserManager<TUser>>();
        }

        /// <summary>
        /// Creates the context object for a test, typically a DbContext.
        /// </summary>
        /// <returns>The context object for a test, typically a DbContext.</returns>
        protected abstract object CreateTestContext();

        /// <summary>
        /// Adds an IUserStore to services for the test.
        /// </summary>
        /// <param name="services">The service collection to add to.</param>
        /// <param name="context">The context for the store to use, optional.</param>
        protected abstract void AddUserStore(IServiceCollection services, object context = null);

        /// <summary>
        /// Set the user's password hash.
        /// </summary>
        /// <param name="user">The user to set.</param>
        /// <param name="hashedPassword">The password hash to set.</param>
        protected abstract void SetUserPasswordHash(TUser user, string hashedPassword);

        /// <summary>
        /// Create a new test user instance.
        /// </summary>
        /// <param name="namePrefix">Optional name prefix, name will be randomized.</param>
        /// <param name="email">Optional email.</param>
        /// <param name="phoneNumber">Optional phone number.</param>
        /// <param name="lockoutEnabled">Optional lockout enabled.</param>
        /// <param name="lockoutEnd">Optional lockout end.</param>
        /// <param name="useNamePrefixAsUserName">If true, the prefix should be used as the username without a random pad.</param>
        /// <returns>The new test user instance.</returns>
        protected abstract TUser CreateTestUser(string namePrefix = "", string email = "", string phoneNumber = "",
            bool lockoutEnabled = false, DateTimeOffset? lockoutEnd = null, bool useNamePrefixAsUserName = false);

        /// <summary>
        /// Query used to do name equality checks.
        /// </summary>
        /// <param name="userName">The user name to match.</param>
        /// <returns>The query to use.</returns>
        protected abstract Expression<Func<TUser, bool>> UserNameEqualsPredicate(string userName);

        /// <summary>
        /// Query used to do user name prefix matching.
        /// </summary>
        /// <param name="userName">The user name to match.</param>
        /// <returns>The query to use.</returns>
        protected abstract Expression<Func<TUser, bool>> UserNameStartsWithPredicate(string userName);

        private class AlwaysBadValidator : IUserValidator<TUser>,
            IPasswordValidator<TUser>
        {
            public static readonly IdentityError ErrorMessage = new IdentityError { Description = "I'm Bad.", Code = "BadValidator" };

            public Task<IdentityResult> ValidateAsync(UserManager<TUser> manager, TUser user, string password)
            {
                return Task.FromResult(IdentityResult.Failed(ErrorMessage));
            }

            public Task<IdentityResult> ValidateAsync(UserManager<TUser> manager, TUser user)
            {
                return Task.FromResult(IdentityResult.Failed(ErrorMessage));
            }
        }

        private class EmptyBadValidator : IUserValidator<TUser>,
            IPasswordValidator<TUser>
        {
            public Task<IdentityResult> ValidateAsync(UserManager<TUser> manager, TUser user, string password)
            {
                return Task.FromResult(IdentityResult.Failed());
            }

            public Task<IdentityResult> ValidateAsync(UserManager<TUser> manager, TUser user)
            {
                return Task.FromResult(IdentityResult.Failed());
            }
        }

        /// <summary>
        /// Test.
        /// </summary>
        /// <returns>Task</returns>
        [Fact]
        public async Task PasswordValidatorWithNoErrorsCanBlockAddPassword()
        {
            var manager = CreateManager();
            var user = CreateTestUser();
            IdentityResultAssert.IsSuccess(await manager.CreateAsync(user));
            manager.PasswordValidators.Clear();
            manager.PasswordValidators.Add(new EmptyBadValidator());
            IdentityResultAssert.IsFailure(await manager.AddPasswordAsync(user, "password"));
        }

        /// <summary>
        /// Test.
        /// </summary>
        /// <returns>Task</returns>
        [Fact]
        public async Task CreateUserWillSetCreateDateOnlyIfSupported()
        {
            var manager = CreateManager();
            var user = CreateTestUser();
            IdentityResultAssert.IsSuccess(await manager.CreateAsync(user));
            var userId = await manager.GetUserIdAsync(user);
        }

        /// <summary>
        /// Test.
        /// </summary>
        /// <returns>Task</returns>
        [Fact]
        public async Task CanDeleteUser()
        {
            var manager = CreateManager();
            var user = CreateTestUser();
            IdentityResultAssert.IsSuccess(await manager.CreateAsync(user));
            var userId = await manager.GetUserIdAsync(user);
            IdentityResultAssert.IsSuccess(await manager.DeleteAsync(user));
            Assert.Null(await manager.FindByIdAsync(userId));
        }

        /// <summary>
        /// Test.
        /// </summary>
        /// <returns>Task</returns>
        [Fact]
        public async Task CanUpdateUserName()
        {
            var manager = CreateManager();
            var name = Guid.NewGuid().ToString();
            var user = CreateTestUser(name);
            IdentityResultAssert.IsSuccess(await manager.CreateAsync(user));
            var newName = Guid.NewGuid().ToString();
            Assert.Null(await manager.FindByNameAsync(newName));
            IdentityResultAssert.IsSuccess(await manager.SetUserNameAsync(user, newName));
            IdentityResultAssert.IsSuccess(await manager.UpdateAsync(user));
            Assert.NotNull(await manager.FindByNameAsync(newName));
            Assert.Null(await manager.FindByNameAsync(name));
        }

        /// <summary>
        /// Test.
        /// </summary>
        /// <returns>Task</returns>
        [Fact]
        public async Task CheckSetUserNameValidatesUser()
        {
            var manager = CreateManager();
            var username = "UpdateAsync" + Guid.NewGuid().ToString();
            var newUsername = "New" + Guid.NewGuid().ToString();
            var user = CreateTestUser(username, useNamePrefixAsUserName: true);
            IdentityResultAssert.IsSuccess(await manager.CreateAsync(user));
            Assert.Null(await manager.FindByNameAsync(newUsername));
            IdentityResultAssert.IsSuccess(await manager.SetUserNameAsync(user, newUsername));
            Assert.NotNull(await manager.FindByNameAsync(newUsername));
            Assert.Null(await manager.FindByNameAsync(username));

            var newUser = CreateTestUser(username, useNamePrefixAsUserName: true);
            IdentityResultAssert.IsSuccess(await manager.CreateAsync(newUser));
            var error = _errorDescriber.InvalidUserName("");
            IdentityResultAssert.IsFailure(await manager.SetUserNameAsync(newUser, ""), error);
            IdentityResultAssert.VerifyLogMessage(manager.Logger, $"User {await manager.GetUserIdAsync(newUser)} validation failed: {error.Code}.");

            error = _errorDescriber.DuplicateUserName(newUsername);
            IdentityResultAssert.IsFailure(await manager.SetUserNameAsync(newUser, newUsername), error);
            IdentityResultAssert.VerifyLogMessage(manager.Logger, $"User {await manager.GetUserIdAsync(newUser)} validation failed: {error.Code}.");
        }

        /// <summary>
        /// Test.
        /// </summary>
        /// <returns>Task</returns>
        [Fact]
        public async Task SetUserNameUpdatesSecurityStamp()
        {
            var manager = CreateManager();
            var username = "UpdateAsync" + Guid.NewGuid().ToString();
            var newUsername = "New" + Guid.NewGuid().ToString();
            var user = CreateTestUser(username, useNamePrefixAsUserName: true);
            IdentityResultAssert.IsSuccess(await manager.CreateAsync(user));
            var stamp = await manager.GetSecurityStampAsync(user);
            Assert.Null(await manager.FindByNameAsync(newUsername));
            IdentityResultAssert.IsSuccess(await manager.SetUserNameAsync(user, newUsername));
            Assert.NotEqual(stamp, await manager.GetSecurityStampAsync(user));
        }

        /// <summary>
        /// Test.
        /// </summary>
        /// <returns>Task</returns>
        [Fact]
        public async Task ResetAuthenticatorKeyUpdatesSecurityStamp()
        {
            var manager = CreateManager();
            var username = "Create" + Guid.NewGuid().ToString();
            var user = CreateTestUser(username, useNamePrefixAsUserName: true);
            IdentityResultAssert.IsSuccess(await manager.CreateAsync(user));
            var stamp = await manager.GetSecurityStampAsync(user);
            IdentityResultAssert.IsSuccess(await manager.ResetAuthenticatorKeyAsync(user));
            Assert.NotEqual(stamp, await manager.GetSecurityStampAsync(user));
        }

        /// <summary>
        /// Test.
        /// </summary>
        /// <returns>Task</returns>
        [Fact]
        public async Task CheckSetEmailValidatesUser()
        {
            var manager = CreateManager();
            manager.Options.User.RequireUniqueEmail = true;
            manager.UserValidators.Add(new UserValidator<TUser>());
            var random = new Random();
            var email = "foo" + random.Next() + "@example.com";
            var newEmail = "bar" + random.Next() + "@example.com";
            var user = CreateTestUser(email: email);
            IdentityResultAssert.IsSuccess(await manager.CreateAsync(user));
            IdentityResultAssert.IsSuccess(await manager.SetEmailAsync(user, newEmail));

            var newUser = CreateTestUser(email: email);
            IdentityResultAssert.IsSuccess(await manager.CreateAsync(newUser));
            IdentityResultAssert.IsFailure(await manager.SetEmailAsync(newUser, newEmail), _errorDescriber.DuplicateEmail(newEmail));
            IdentityResultAssert.IsFailure(await manager.SetEmailAsync(newUser, ""), _errorDescriber.InvalidEmail(""));
        }

        /// <summary>
        /// Test.
        /// </summary>
        /// <returns>Task</returns>
        [Fact]
        public async Task CanUpdatePasswordUsingHasher()
        {
            var manager = CreateManager();
            var user = CreateTestUser("UpdatePassword");
            IdentityResultAssert.IsSuccess(await manager.CreateAsync(user, "password"));
            Assert.True(await manager.CheckPasswordAsync(user, "password"));
            var userId = await manager.GetUserIdAsync(user);

            SetUserPasswordHash(user, manager.PasswordHasher.HashPassword(user, "New"));
            IdentityResultAssert.IsSuccess(await manager.UpdateAsync(user));
            Assert.False(await manager.CheckPasswordAsync(user, "password"));
            IdentityResultAssert.VerifyLogMessage(manager.Logger, $"Invalid password for user {await manager.GetUserIdAsync(user)}.");
            Assert.True(await manager.CheckPasswordAsync(user, "New"));
        }

        /// <summary>
        /// Test.
        /// </summary>
        /// <returns>Task</returns>
        [Fact]
        public async Task CanFindById()
        {
            var manager = CreateManager();
            var user = CreateTestUser();
            IdentityResultAssert.IsSuccess(await manager.CreateAsync(user));
            Assert.NotNull(await manager.FindByIdAsync(await manager.GetUserIdAsync(user)));
        }

        /// <summary>
        /// Test.
        /// </summary>
        /// <returns>Task</returns>
        [Fact]
        public async Task UserValidatorCanBlockCreate()
        {
            var manager = CreateManager();
            var user = CreateTestUser();
            manager.UserValidators.Clear();
            manager.UserValidators.Add(new AlwaysBadValidator());
            IdentityResultAssert.IsFailure(await manager.CreateAsync(user), AlwaysBadValidator.ErrorMessage);
            IdentityResultAssert.VerifyLogMessage(manager.Logger, $"User {await manager.GetUserIdAsync(user) ?? NullValue} validation failed: {AlwaysBadValidator.ErrorMessage.Code}.");
        }

        /// <summary>
        /// Test.
        /// </summary>
        /// <returns>Task</returns>
        [Fact]
        public async Task UserValidatorCanBlockUpdate()
        {
            var manager = CreateManager();
            var user = CreateTestUser();
            IdentityResultAssert.IsSuccess(await manager.CreateAsync(user));
            manager.UserValidators.Clear();
            manager.UserValidators.Add(new AlwaysBadValidator());
            IdentityResultAssert.IsFailure(await manager.UpdateAsync(user), AlwaysBadValidator.ErrorMessage);
            IdentityResultAssert.VerifyLogMessage(manager.Logger, $"User {await manager.GetUserIdAsync(user) ?? NullValue} validation failed: {AlwaysBadValidator.ErrorMessage.Code}.");
        }

        /// <summary>
        /// Test.
        /// </summary>
        /// <returns>Task</returns>
        [Fact]
        public async Task CanChainUserValidators()
        {
            var manager = CreateManager();
            manager.UserValidators.Clear();
            var user = CreateTestUser();
            manager.UserValidators.Add(new AlwaysBadValidator());
            manager.UserValidators.Add(new AlwaysBadValidator());
            var result = await manager.CreateAsync(user);
            IdentityResultAssert.IsFailure(result, AlwaysBadValidator.ErrorMessage);
            IdentityResultAssert.VerifyLogMessage(manager.Logger, $"User {await manager.GetUserIdAsync(user) ?? NullValue} validation failed: {AlwaysBadValidator.ErrorMessage.Code};{AlwaysBadValidator.ErrorMessage.Code}.");
            Assert.Equal(2, result.Errors.Count());
        }

        /// <summary>
        /// Test.
        /// </summary>
        /// <returns>Task</returns>
        [Theory]
        [InlineData("")]
        [InlineData(null)]
        public async Task UserValidatorBlocksShortEmailsWhenRequiresUniqueEmail(string email)
        {
            var manager = CreateManager();
            var user = CreateTestUser();
            manager.Options.User.RequireUniqueEmail = true;
            IdentityResultAssert.IsFailure(await manager.CreateAsync(user), _errorDescriber.InvalidEmail(email));
        }

        /// <summary>
        /// Test.
        /// </summary>
        /// <returns>Task</returns>
        [Theory]
        [InlineData("@@afd")]
        [InlineData("bogus")]
        public async Task UserValidatorBlocksInvalidEmailsWhenRequiresUniqueEmail(string email)
        {
            var manager = CreateManager();
            var user = CreateTestUser("UpdateBlocked", email);
            manager.Options.User.RequireUniqueEmail = true;
            IdentityResultAssert.IsFailure(await manager.CreateAsync(user), _errorDescriber.InvalidEmail(email));
        }

        /// <summary>
        /// Test.
        /// </summary>
        /// <returns>Task</returns>
        [Fact]
        public async Task PasswordValidatorCanBlockAddPassword()
        {
            var manager = CreateManager();
            var user = CreateTestUser();
            IdentityResultAssert.IsSuccess(await manager.CreateAsync(user));
            manager.PasswordValidators.Clear();
            manager.PasswordValidators.Add(new AlwaysBadValidator());
            IdentityResultAssert.IsFailure(await manager.AddPasswordAsync(user, "password"),
                AlwaysBadValidator.ErrorMessage);
            IdentityResultAssert.VerifyLogMessage(manager.Logger, $"User {await manager.GetUserIdAsync(user)} password validation failed: {AlwaysBadValidator.ErrorMessage.Code}.");
        }

        /// <summary>
        /// Test.
        /// </summary>
        /// <returns>Task</returns>
        [Fact]
        public async Task CanChainPasswordValidators()
        {
            var manager = CreateManager();
            manager.PasswordValidators.Clear();
            manager.PasswordValidators.Add(new EmptyBadValidator());
            manager.PasswordValidators.Add(new AlwaysBadValidator());
            var user = CreateTestUser();
            IdentityResultAssert.IsSuccess(await manager.CreateAsync(user));
            var result = await manager.AddPasswordAsync(user, "pwd");
            IdentityResultAssert.IsFailure(result, AlwaysBadValidator.ErrorMessage);
            Assert.Single(result.Errors);
        }

        /// <summary>
        /// Test.
        /// </summary>
        /// <returns>Task</returns>
        [Fact]
        public async Task PasswordValidatorWithNoErrorsCanBlockChangePassword()
        {
            var manager = CreateManager();
            var user = CreateTestUser();
            IdentityResultAssert.IsSuccess(await manager.CreateAsync(user, "password"));
            manager.PasswordValidators.Clear();
            manager.PasswordValidators.Add(new AlwaysBadValidator());
            IdentityResultAssert.IsFailure(await manager.ChangePasswordAsync(user, "password", "new"));
        }

        /// <summary>
        /// Test.
        /// </summary>
        /// <returns>Task</returns>
        [Fact]
        public async Task PasswordValidatorWithNoErrorsCanBlockCreateUser()
        {
            var manager = CreateManager();
            var user = CreateTestUser();
            manager.PasswordValidators.Clear();
            manager.PasswordValidators.Add(new AlwaysBadValidator());
            IdentityResultAssert.IsFailure(await manager.CreateAsync(user, "password"));
        }

        /// <summary>
        /// Test.
        /// </summary>
        /// <returns>Task</returns>
        [Fact]
        public async Task PasswordValidatorWithNoErrorsCanBlockResetPasswordWithStaticTokenProvider()
        {
            var manager = CreateManager();
            manager.RegisterTokenProvider("Static", new StaticTokenProvider());
            manager.Options.Tokens.PasswordResetTokenProvider = "Static";
            var user = CreateTestUser();
            const string password = "password";
            const string newPassword = "newpassword";
            IdentityResultAssert.IsSuccess(await manager.CreateAsync(user, password));
            var stamp = await manager.GetSecurityStampAsync(user);
            Assert.NotNull(stamp);
            var token = await manager.GeneratePasswordResetTokenAsync(user);
            Assert.NotNull(token);
            manager.PasswordValidators.Add(new AlwaysBadValidator());
            IdentityResultAssert.IsFailure(await manager.ResetPasswordAsync(user, token, newPassword));
            Assert.True(await manager.CheckPasswordAsync(user, password));
            Assert.Equal(stamp, await manager.GetSecurityStampAsync(user));
        }

        /// <summary>
        /// Test.
        /// </summary>
        /// <returns>Task</returns>
        [Fact]
        public async Task PasswordValidatorCanBlockChangePassword()
        {
            var manager = CreateManager();
            var user = CreateTestUser();
            IdentityResultAssert.IsSuccess(await manager.CreateAsync(user, "password"));
            manager.PasswordValidators.Clear();
            manager.PasswordValidators.Add(new AlwaysBadValidator());
            IdentityResultAssert.IsFailure(await manager.ChangePasswordAsync(user, "password", "new"),
                AlwaysBadValidator.ErrorMessage);
            IdentityResultAssert.VerifyLogMessage(manager.Logger, $"User {await manager.GetUserIdAsync(user) ?? NullValue} password validation failed: {AlwaysBadValidator.ErrorMessage.Code}.");
        }

        /// <summary>
        /// Test.
        /// </summary>
        /// <returns>Task</returns>
        [Fact]
        public async Task PasswordValidatorCanBlockCreateUser()
        {
            var manager = CreateManager();
            var user = CreateTestUser();
            manager.PasswordValidators.Clear();
            manager.PasswordValidators.Add(new AlwaysBadValidator());
            IdentityResultAssert.IsFailure(await manager.CreateAsync(user, "password"), AlwaysBadValidator.ErrorMessage);
            IdentityResultAssert.VerifyLogMessage(manager.Logger, $"User {await manager.GetUserIdAsync(user) ?? NullValue} password validation failed: {AlwaysBadValidator.ErrorMessage.Code}.");
        }

        /// <summary>
        /// Test.
        /// </summary>
        /// <returns>Task</returns>
        [Fact]
        public async Task CanCreateUserNoPassword()
        {
            var manager = CreateManager();
            var username = "CreateUserTest" + Guid.NewGuid();
            IdentityResultAssert.IsSuccess(await manager.CreateAsync(CreateTestUser(username, useNamePrefixAsUserName: true)));
            var user = await manager.FindByNameAsync(username);
            Assert.NotNull(user);
            Assert.False(await manager.HasPasswordAsync(user));
            Assert.False(await manager.CheckPasswordAsync(user, "whatever"));
            var logins = await manager.GetLoginsAsync(user);
            Assert.NotNull(logins);
            Assert.Empty(logins);
        }

        /// <summary>
        /// Test.
        /// </summary>
        /// <returns>Task</returns>
        [Fact]
        public async Task CanCreateUserAddLogin()
        {
            var manager = CreateManager();
            const string provider = "ZzAuth";
            const string display = "display";
            var user = CreateTestUser();
            IdentityResultAssert.IsSuccess(await manager.CreateAsync(user));
            var providerKey = await manager.GetUserIdAsync(user);
            IdentityResultAssert.IsSuccess(await manager.AddLoginAsync(user, new UserLoginInfo(provider, providerKey, display)));
            var logins = await manager.GetLoginsAsync(user);
            Assert.NotNull(logins);
            Assert.Single(logins);
            Assert.Equal(provider, logins.First().LoginProvider);
            Assert.Equal(providerKey, logins.First().ProviderKey);
            Assert.Equal(display, logins.First().ProviderDisplayName);
        }

        /// <summary>
        /// Test.
        /// </summary>
        /// <returns>Task</returns>
        [Fact]
        public async Task CanCreateUserLoginAndAddPassword()
        {
            var manager = CreateManager();
            var user = CreateTestUser();
            IdentityResultAssert.IsSuccess(await manager.CreateAsync(user));
            var userId = await manager.GetUserIdAsync(user);
            var login = new UserLoginInfo("Provider", userId, "display");
            IdentityResultAssert.IsSuccess(await manager.AddLoginAsync(user, login));
            Assert.False(await manager.HasPasswordAsync(user));
            IdentityResultAssert.IsSuccess(await manager.AddPasswordAsync(user, "password"));
            Assert.True(await manager.HasPasswordAsync(user));
            var logins = await manager.GetLoginsAsync(user);
            Assert.NotNull(logins);
            Assert.Single(logins);
            Assert.Equal(user, await manager.FindByLoginAsync(login.LoginProvider, login.ProviderKey));
            Assert.True(await manager.CheckPasswordAsync(user, "password"));
        }

        /// <summary>
        /// Test.
        /// </summary>
        /// <returns>Task</returns>
        [Fact]
        public async Task AddPasswordFailsIfAlreadyHave()
        {
            var manager = CreateManager();
            var user = CreateTestUser();
            IdentityResultAssert.IsSuccess(await manager.CreateAsync(user, "Password"));
            Assert.True(await manager.HasPasswordAsync(user));
            IdentityResultAssert.IsFailure(await manager.AddPasswordAsync(user, "password"),
                "User already has a password set.");
            IdentityResultAssert.VerifyLogMessage(manager.Logger, $"User {await manager.GetUserIdAsync(user)} already has a password.");
        }

        /// <summary>
        /// Test.
        /// </summary>
        /// <returns>Task</returns>
        [Fact]
        public async Task CanCreateUserAddRemoveLogin()
        {
            var manager = CreateManager();
            var user = CreateTestUser();
            var result = await manager.CreateAsync(user);
            Assert.NotNull(user);
            var userId = await manager.GetUserIdAsync(user);
            var login = new UserLoginInfo("Provider", userId, "display");
            IdentityResultAssert.IsSuccess(result);
            IdentityResultAssert.IsSuccess(await manager.AddLoginAsync(user, login));
            Assert.Equal(user, await manager.FindByLoginAsync(login.LoginProvider, login.ProviderKey));
            var logins = await manager.GetLoginsAsync(user);
            Assert.NotNull(logins);
            Assert.Single(logins);
            Assert.Equal(login.LoginProvider, logins.Last().LoginProvider);
            Assert.Equal(login.ProviderKey, logins.Last().ProviderKey);
            Assert.Equal(login.ProviderDisplayName, logins.Last().ProviderDisplayName);
            var stamp = await manager.GetSecurityStampAsync(user);
            IdentityResultAssert.IsSuccess(await manager.RemoveLoginAsync(user, login.LoginProvider, login.ProviderKey));
            Assert.Null(await manager.FindByLoginAsync(login.LoginProvider, login.ProviderKey));
            logins = await manager.GetLoginsAsync(user);
            Assert.NotNull(logins);
            Assert.Empty(logins);
            Assert.NotEqual(stamp, await manager.GetSecurityStampAsync(user));
        }

        /// <summary>
        /// Test.
        /// </summary>
        /// <returns>Task</returns>
        [Fact]
        public async Task CanRemovePassword()
        {
            var manager = CreateManager();
            var user = CreateTestUser("CanRemovePassword");
            const string password = "password";
            IdentityResultAssert.IsSuccess(await manager.CreateAsync(user, password));
            var stamp = await manager.GetSecurityStampAsync(user);
            var username = await manager.GetUserNameAsync(user);
            IdentityResultAssert.IsSuccess(await manager.RemovePasswordAsync(user));
            var u = await manager.FindByNameAsync(username);
            Assert.NotNull(u);
            Assert.False(await manager.HasPasswordAsync(user));
            Assert.NotEqual(stamp, await manager.GetSecurityStampAsync(user));
        }

        /// <summary>
        /// Test.
        /// </summary>
        /// <returns>Task</returns>
        [Fact]
        public async Task CanChangePassword()
        {
            var manager = CreateManager();
            var user = CreateTestUser();
            const string password = "password";
            const string newPassword = "newpassword";
            IdentityResultAssert.IsSuccess(await manager.CreateAsync(user, password));
            var stamp = await manager.GetSecurityStampAsync(user);
            Assert.NotNull(stamp);
            IdentityResultAssert.IsSuccess(await manager.ChangePasswordAsync(user, password, newPassword));
            Assert.False(await manager.CheckPasswordAsync(user, password));
            Assert.True(await manager.CheckPasswordAsync(user, newPassword));
            Assert.NotEqual(stamp, await manager.GetSecurityStampAsync(user));
        }

        /// <summary>
        /// Test.
        /// </summary>
        /// <returns>Task</returns>
        [Fact]
        public async Task CanAddRemoveUserClaim()
        {
            var manager = CreateManager();
            var user = CreateTestUser();
            IdentityResultAssert.IsSuccess(await manager.CreateAsync(user));
            Claim[] claims = { new Claim("c", "v"), new Claim("c2", "v2"), new Claim("c2", "v3") };
            foreach (Claim c in claims)
            {
                IdentityResultAssert.IsSuccess(await manager.AddClaimAsync(user, c));
            }
            var userId = await manager.GetUserIdAsync(user);
            var userClaims = await manager.GetClaimsAsync(user);
            Assert.Equal(3, userClaims.Count);
            IdentityResultAssert.IsSuccess(await manager.RemoveClaimAsync(user, claims[0]));
            userClaims = await manager.GetClaimsAsync(user);
            Assert.Equal(2, userClaims.Count);
            IdentityResultAssert.IsSuccess(await manager.RemoveClaimAsync(user, claims[1]));
            userClaims = await manager.GetClaimsAsync(user);
            Assert.Equal(1, userClaims.Count);
            IdentityResultAssert.IsSuccess(await manager.RemoveClaimAsync(user, claims[2]));
            userClaims = await manager.GetClaimsAsync(user);
            Assert.Equal(0, userClaims.Count);
        }

        /// <summary>
        /// Test.
        /// </summary>
        /// <returns>Task</returns>
        [Fact]
        public async Task RemoveClaimOnlyAffectsUser()
        {
            var manager = CreateManager();
            var user = CreateTestUser();
            var user2 = CreateTestUser();
            IdentityResultAssert.IsSuccess(await manager.CreateAsync(user));
            IdentityResultAssert.IsSuccess(await manager.CreateAsync(user2));
            Claim[] claims = { new Claim("c", "v"), new Claim("c2", "v2"), new Claim("c2", "v3") };
            foreach (Claim c in claims)
            {
                IdentityResultAssert.IsSuccess(await manager.AddClaimAsync(user, c));
                IdentityResultAssert.IsSuccess(await manager.AddClaimAsync(user2, c));
            }
            var userClaims = await manager.GetClaimsAsync(user);
            Assert.Equal(3, userClaims.Count);
            IdentityResultAssert.IsSuccess(await manager.RemoveClaimAsync(user, claims[0]));
            userClaims = await manager.GetClaimsAsync(user);
            Assert.Equal(2, userClaims.Count);
            IdentityResultAssert.IsSuccess(await manager.RemoveClaimAsync(user, claims[1]));
            userClaims = await manager.GetClaimsAsync(user);
            Assert.Equal(1, userClaims.Count);
            IdentityResultAssert.IsSuccess(await manager.RemoveClaimAsync(user, claims[2]));
            userClaims = await manager.GetClaimsAsync(user);
            Assert.Equal(0, userClaims.Count);
            var userClaims2 = await manager.GetClaimsAsync(user2);
            Assert.Equal(3, userClaims2.Count);
        }

        /// <summary>
        /// Test.
        /// </summary>
        /// <returns>Task</returns>
        [Fact]
        public async Task CanReplaceUserClaim()
        {
            var manager = CreateManager();
            var user = CreateTestUser();
            IdentityResultAssert.IsSuccess(await manager.CreateAsync(user));
            IdentityResultAssert.IsSuccess(await manager.AddClaimAsync(user, new Claim("c", "a")));
            var userClaims = await manager.GetClaimsAsync(user);
            Assert.Equal(1, userClaims.Count);
            Claim claim = new Claim("c", "b");
            Claim oldClaim = userClaims.FirstOrDefault();
            IdentityResultAssert.IsSuccess(await manager.ReplaceClaimAsync(user, oldClaim, claim));
            var newUserClaims = await manager.GetClaimsAsync(user);
            Assert.Equal(1, newUserClaims.Count);
            Claim newClaim = newUserClaims.FirstOrDefault();
            Assert.Equal(claim.Type, newClaim.Type);
            Assert.Equal(claim.Value, newClaim.Value);
        }

        /// <summary>
        /// Test.
        /// </summary>
        /// <returns>Task</returns>
        [Fact]
        public async Task ReplaceUserClaimOnlyAffectsUser()
        {
            var manager = CreateManager();
            var user = CreateTestUser();
            var user2 = CreateTestUser();
            IdentityResultAssert.IsSuccess(await manager.CreateAsync(user));
            IdentityResultAssert.IsSuccess(await manager.CreateAsync(user2));
            IdentityResultAssert.IsSuccess(await manager.AddClaimAsync(user, new Claim("c", "a")));
            IdentityResultAssert.IsSuccess(await manager.AddClaimAsync(user2, new Claim("c", "a")));
            var userClaims = await manager.GetClaimsAsync(user);
            Assert.Equal(1, userClaims.Count);
            var userClaims2 = await manager.GetClaimsAsync(user);
            Assert.Equal(1, userClaims2.Count);
            Claim claim = new Claim("c", "b");
            Claim oldClaim = userClaims.FirstOrDefault();
            IdentityResultAssert.IsSuccess(await manager.ReplaceClaimAsync(user, oldClaim, claim));
            var newUserClaims = await manager.GetClaimsAsync(user);
            Assert.Equal(1, newUserClaims.Count);
            Claim newClaim = newUserClaims.FirstOrDefault();
            Assert.Equal(claim.Type, newClaim.Type);
            Assert.Equal(claim.Value, newClaim.Value);
            userClaims2 = await manager.GetClaimsAsync(user2);
            Assert.Equal(1, userClaims2.Count);
            Claim oldClaim2 = userClaims2.FirstOrDefault();
            Assert.Equal("c", oldClaim2.Type);
            Assert.Equal("a", oldClaim2.Value);
        }

        /// <summary>
        /// Test.
        /// </summary>
        /// <returns>Task</returns>
        [Fact]
        public async Task ChangePasswordFallsIfPasswordWrong()
        {
            var manager = CreateManager();
            var user = CreateTestUser();
            IdentityResultAssert.IsSuccess(await manager.CreateAsync(user, "password"));
            var result = await manager.ChangePasswordAsync(user, "bogus", "newpassword");
            IdentityResultAssert.IsFailure(result, "Incorrect password.");
            IdentityResultAssert.VerifyLogMessage(manager.Logger, $"Change password failed for user {await manager.GetUserIdAsync(user)}.");
        }

        /// <summary>
        /// Test.
        /// </summary>
        /// <returns>Task</returns>
        [Fact]
        public async Task AddDupeUserNameFails()
        {
            var manager = CreateManager();
            var username = "AddDupeUserNameFails" + Guid.NewGuid();
            var user = CreateTestUser(username, useNamePrefixAsUserName: true);
            var user2 = CreateTestUser(username, useNamePrefixAsUserName: true);
            IdentityResultAssert.IsSuccess(await manager.CreateAsync(user));
            IdentityResultAssert.IsFailure(await manager.CreateAsync(user2), _errorDescriber.DuplicateUserName(username));
        }

        /// <summary>
        /// Test.
        /// </summary>
        /// <returns>Task</returns>
        [Fact]
        public async Task AddDupeEmailAllowedByDefault()
        {
            var manager = CreateManager();
            var user = CreateTestUser(email: "yup@yup.com");
            var user2 = CreateTestUser(email: "yup@yup.com");
            IdentityResultAssert.IsSuccess(await manager.CreateAsync(user));
            IdentityResultAssert.IsSuccess(await manager.CreateAsync(user2));
            IdentityResultAssert.IsSuccess(await manager.SetEmailAsync(user2, await manager.GetEmailAsync(user)));
        }

        /// <summary>
        /// Test.
        /// </summary>
        /// <returns>Task</returns>
        [Fact]
        public async Task AddDupeEmailFailsWhenUniqueEmailRequired()
        {
            var manager = CreateManager();
            manager.Options.User.RequireUniqueEmail = true;
            var user = CreateTestUser(email: "FooUser@yup.com");
            var user2 = CreateTestUser(email: "FooUser@yup.com");
            IdentityResultAssert.IsSuccess(await manager.CreateAsync(user));
            IdentityResultAssert.IsFailure(await manager.CreateAsync(user2), _errorDescriber.DuplicateEmail("FooUser@yup.com"));
        }

        /// <summary>
        /// Test.
        /// </summary>
        /// <returns>Task</returns>
        [Fact]
        public async Task UpdateSecurityStampActuallyChanges()
        {
            var manager = CreateManager();
            var user = CreateTestUser();
            IdentityResultAssert.IsSuccess(await manager.CreateAsync(user));
            var stamp = await manager.GetSecurityStampAsync(user);
            IdentityResultAssert.IsSuccess(await manager.UpdateSecurityStampAsync(user));
            Assert.NotEqual(stamp, await manager.GetSecurityStampAsync(user));
        }

        /// <summary>
        /// Test.
        /// </summary>
        /// <returns>Task</returns>
        [Fact]
        public async Task AddDupeLoginFails()
        {
            var manager = CreateManager();
            var user = CreateTestUser();
            var login = new UserLoginInfo("Provider", "key", "display");
            IdentityResultAssert.IsSuccess(await manager.CreateAsync(user));
            IdentityResultAssert.IsSuccess(await manager.AddLoginAsync(user, login));
            var result = await manager.AddLoginAsync(user, login);
            IdentityResultAssert.IsFailure(result, _errorDescriber.LoginAlreadyAssociated());
            IdentityResultAssert.VerifyLogMessage(manager.Logger, $"AddLogin for user {await manager.GetUserIdAsync(user)} failed because it was already associated with another user.");
        }

        // Email tests

        /// <summary>
        /// Test.
        /// </summary>
        /// <returns>Task</returns>
        [Fact]
        public async Task CanFindByEmail()
        {
            var email = "foouser@test.com";
            var manager = CreateManager();
            var user = CreateTestUser(email: email);
            IdentityResultAssert.IsSuccess(await manager.CreateAsync(user));
            var fetch = await manager.FindByEmailAsync(email);
            Assert.Equal(user, fetch);
        }

        /// <summary>
        /// Test.
        /// </summary>
        /// <returns>Task</returns>
        [Fact]
        public async virtual Task CanFindUsersViaUserQuerable()
        {
            var mgr = CreateManager();
            if (mgr.SupportsQueryableUsers)
            {
                var users = GenerateUsers("CanFindUsersViaUserQuerable", 4);
                foreach (var u in users)
                {
                    IdentityResultAssert.IsSuccess(await mgr.CreateAsync(u));
                }
                Assert.Equal(users.Count, mgr.Users.Count(UserNameStartsWithPredicate("CanFindUsersViaUserQuerable")));
                Assert.Null(mgr.Users.FirstOrDefault(UserNameEqualsPredicate("bogus")));
            }
        }

        /// <summary>
        /// Test.
        /// </summary>
        /// <returns>Task</returns>
        [Fact]
        public async Task ConfirmEmailFalseByDefaultTest()
        {
            var manager = CreateManager();
            var user = CreateTestUser();
            IdentityResultAssert.IsSuccess(await manager.CreateAsync(user));
            Assert.False(await manager.IsEmailConfirmedAsync(user));
        }

        private class StaticTokenProvider : IUserTwoFactorTokenProvider<TUser>
        {
            public async Task<string> GenerateAsync(string purpose, UserManager<TUser> manager, TUser user)
            {
                return MakeToken(purpose, await manager.GetUserIdAsync(user));
            }

            public async Task<bool> ValidateAsync(string purpose, string token, UserManager<TUser> manager, TUser user)
            {
                return token == MakeToken(purpose, await manager.GetUserIdAsync(user));
            }

            public Task<bool> CanGenerateTwoFactorTokenAsync(UserManager<TUser> manager, TUser user)
            {
                return Task.FromResult(true);
            }

            private static string MakeToken(string purpose, string userId)
            {
                return string.Join(":", userId, purpose, "ImmaToken");
            }
        }

        /// <summary>
        /// Test.
        /// </summary>
        /// <returns>Task</returns>
        [Fact]
        public async Task CanResetPasswordWithStaticTokenProvider()
        {
            var manager = CreateManager();
            manager.RegisterTokenProvider("Static", new StaticTokenProvider());
            manager.Options.Tokens.PasswordResetTokenProvider = "Static";
            var user = CreateTestUser();
            const string password = "password";
            const string newPassword = "newpassword";
            IdentityResultAssert.IsSuccess(await manager.CreateAsync(user, password));
            var stamp = await manager.GetSecurityStampAsync(user);
            Assert.NotNull(stamp);
            var token = await manager.GeneratePasswordResetTokenAsync(user);
            Assert.NotNull(token);
            var userId = await manager.GetUserIdAsync(user);
            IdentityResultAssert.IsSuccess(await manager.ResetPasswordAsync(user, token, newPassword));
            Assert.False(await manager.CheckPasswordAsync(user, password));
            Assert.True(await manager.CheckPasswordAsync(user, newPassword));
            Assert.NotEqual(stamp, await manager.GetSecurityStampAsync(user));
        }

        /// <summary>
        /// Test.
        /// </summary>
        /// <returns>Task</returns>
        [Fact]
        public async Task PasswordValidatorCanBlockResetPasswordWithStaticTokenProvider()
        {
            var manager = CreateManager();
            manager.RegisterTokenProvider("Static", new StaticTokenProvider());
            manager.Options.Tokens.PasswordResetTokenProvider = "Static";
            var user = CreateTestUser();
            const string password = "password";
            const string newPassword = "newpassword";
            IdentityResultAssert.IsSuccess(await manager.CreateAsync(user, password));
            var stamp = await manager.GetSecurityStampAsync(user);
            Assert.NotNull(stamp);
            var token = await manager.GeneratePasswordResetTokenAsync(user);
            Assert.NotNull(token);
            manager.PasswordValidators.Add(new AlwaysBadValidator());
            IdentityResultAssert.IsFailure(await manager.ResetPasswordAsync(user, token, newPassword),
                AlwaysBadValidator.ErrorMessage);
            IdentityResultAssert.VerifyLogMessage(manager.Logger, $"User {await manager.GetUserIdAsync(user)} password validation failed: {AlwaysBadValidator.ErrorMessage.Code}.");
            Assert.True(await manager.CheckPasswordAsync(user, password));
            Assert.Equal(stamp, await manager.GetSecurityStampAsync(user));
        }

        /// <summary>
        /// Test.
        /// </summary>
        /// <returns>Task</returns>
        [Fact]
        public async Task ResetPasswordWithStaticTokenProviderFailsWithWrongToken()
        {
            var manager = CreateManager();
            manager.RegisterTokenProvider("Static", new StaticTokenProvider());
            manager.Options.Tokens.PasswordResetTokenProvider = "Static";
            var user = CreateTestUser();
            const string password = "password";
            const string newPassword = "newpassword";
            IdentityResultAssert.IsSuccess(await manager.CreateAsync(user, password));
            var stamp = await manager.GetSecurityStampAsync(user);
            Assert.NotNull(stamp);
            IdentityResultAssert.IsFailure(await manager.ResetPasswordAsync(user, "bogus", newPassword), "Invalid token.");
            IdentityResultAssert.VerifyLogMessage(manager.Logger, $"VerifyUserTokenAsync() failed with purpose: ResetPassword for user { await manager.GetUserIdAsync(user)}.");
            Assert.True(await manager.CheckPasswordAsync(user, password));
            Assert.Equal(stamp, await manager.GetSecurityStampAsync(user));
        }

        /// <summary>
        /// Test.
        /// </summary>
        /// <returns>Task</returns>
        [Fact]
        public async Task CanGenerateAndVerifyUserTokenWithStaticTokenProvider()
        {
            var manager = CreateManager();
            manager.RegisterTokenProvider("Static", new StaticTokenProvider());
            var user = CreateTestUser();
            var user2 = CreateTestUser();
            IdentityResultAssert.IsSuccess(await manager.CreateAsync(user));
            IdentityResultAssert.IsSuccess(await manager.CreateAsync(user2));
            var userId = await manager.GetUserIdAsync(user);
            var token = await manager.GenerateUserTokenAsync(user, "Static", "test");

            Assert.True(await manager.VerifyUserTokenAsync(user, "Static", "test", token));

            Assert.False(await manager.VerifyUserTokenAsync(user, "Static", "test2", token));
            IdentityResultAssert.VerifyLogMessage(manager.Logger, $"VerifyUserTokenAsync() failed with purpose: test2 for user { await manager.GetUserIdAsync(user)}.");

            Assert.False(await manager.VerifyUserTokenAsync(user, "Static", "test", token + "a"));
            IdentityResultAssert.VerifyLogMessage(manager.Logger, $"VerifyUserTokenAsync() failed with purpose: test for user { await manager.GetUserIdAsync(user)}.");

            Assert.False(await manager.VerifyUserTokenAsync(user2, "Static", "test", token));
            IdentityResultAssert.VerifyLogMessage(manager.Logger, $"VerifyUserTokenAsync() failed with purpose: test for user { await manager.GetUserIdAsync(user2)}.");
        }

        /// <summary>
        /// Test.
        /// </summary>
        /// <returns>Task</returns>
        [Fact]
        public async Task CanConfirmEmailWithStaticToken()
        {
            var manager = CreateManager();
            manager.RegisterTokenProvider("Static", new StaticTokenProvider());
            manager.Options.Tokens.EmailConfirmationTokenProvider = "Static";
            var user = CreateTestUser();
            Assert.False(await manager.IsEmailConfirmedAsync(user));
            IdentityResultAssert.IsSuccess(await manager.CreateAsync(user));
            var token = await manager.GenerateEmailConfirmationTokenAsync(user);
            Assert.NotNull(token);
            var userId = await manager.GetUserIdAsync(user);
            IdentityResultAssert.IsSuccess(await manager.ConfirmEmailAsync(user, token));
            Assert.True(await manager.IsEmailConfirmedAsync(user));
            IdentityResultAssert.IsSuccess(await manager.SetEmailAsync(user, null));
            Assert.False(await manager.IsEmailConfirmedAsync(user));
        }

        /// <summary>
        /// Test.
        /// </summary>
        /// <returns>Task</returns>
        [Fact]
        public async Task ConfirmEmailWithStaticTokenFailsWithWrongToken()
        {
            var manager = CreateManager();
            manager.RegisterTokenProvider("Static", new StaticTokenProvider());
            manager.Options.Tokens.EmailConfirmationTokenProvider = "Static";
            var user = CreateTestUser();
            Assert.False(await manager.IsEmailConfirmedAsync(user));
            IdentityResultAssert.IsSuccess(await manager.CreateAsync(user));
            IdentityResultAssert.IsFailure(await manager.ConfirmEmailAsync(user, "bogus"), "Invalid token.");
            Assert.False(await manager.IsEmailConfirmedAsync(user));
            IdentityResultAssert.VerifyLogMessage(manager.Logger, $"VerifyUserTokenAsync() failed with purpose: EmailConfirmation for user { await manager.GetUserIdAsync(user)}.");
        }

        /// <summary>
        /// Test.
        /// </summary>
        /// <returns>Task</returns>
        [Fact]
        public async Task ConfirmTokenFailsAfterPasswordChange()
        {
            var manager = CreateManager();
            var user = CreateTestUser(namePrefix: "Test");
            Assert.False(await manager.IsEmailConfirmedAsync(user));
            IdentityResultAssert.IsSuccess(await manager.CreateAsync(user, "password"));
            var token = await manager.GenerateEmailConfirmationTokenAsync(user);
            Assert.NotNull(token);
            IdentityResultAssert.IsSuccess(await manager.ChangePasswordAsync(user, "password", "newpassword"));
            IdentityResultAssert.IsFailure(await manager.ConfirmEmailAsync(user, token), "Invalid token.");
            IdentityResultAssert.VerifyLogMessage(manager.Logger, $"VerifyUserTokenAsync() failed with purpose: EmailConfirmation for user { await manager.GetUserIdAsync(user)}.");
            Assert.False(await manager.IsEmailConfirmedAsync(user));
        }

        // Lockout tests

        /// <summary>
        /// Test.
        /// </summary>
        /// <returns>Task</returns>
        [Fact]
        public async Task SingleFailureLockout()
        {
            var mgr = CreateManager();
            mgr.Options.Lockout.DefaultLockoutTimeSpan = TimeSpan.FromHours(1);
            mgr.Options.Lockout.MaxFailedAccessAttempts = 0;
            var user = CreateTestUser();
            IdentityResultAssert.IsSuccess(await mgr.CreateAsync(user));
            Assert.True(await mgr.GetLockoutEnabledAsync(user));
            Assert.False(await mgr.IsLockedOutAsync(user));
            IdentityResultAssert.IsSuccess(await mgr.AccessFailedAsync(user));
            Assert.True(await mgr.IsLockedOutAsync(user));
            Assert.True(await mgr.GetLockoutEndDateAsync(user) > DateTimeOffset.UtcNow.AddMinutes(55));
            IdentityResultAssert.VerifyLogMessage(mgr.Logger, $"User {await mgr.GetUserIdAsync(user)} is locked out.");

            Assert.Equal(0, await mgr.GetAccessFailedCountAsync(user));
        }

        /// <summary>
        /// Test.
        /// </summary>
        /// <returns>Task</returns>
        [Fact]
        public async Task TwoFailureLockout()
        {
            var mgr = CreateManager();
            mgr.Options.Lockout.DefaultLockoutTimeSpan = TimeSpan.FromHours(1);
            mgr.Options.Lockout.MaxFailedAccessAttempts = 2;
            var user = CreateTestUser();
            IdentityResultAssert.IsSuccess(await mgr.CreateAsync(user));
            Assert.True(await mgr.GetLockoutEnabledAsync(user));
            Assert.False(await mgr.IsLockedOutAsync(user));
            IdentityResultAssert.IsSuccess(await mgr.AccessFailedAsync(user));
            Assert.False(await mgr.IsLockedOutAsync(user));
            Assert.False(await mgr.GetLockoutEndDateAsync(user) > DateTimeOffset.UtcNow.AddMinutes(55));
            Assert.Equal(1, await mgr.GetAccessFailedCountAsync(user));
            IdentityResultAssert.IsSuccess(await mgr.AccessFailedAsync(user));
            Assert.True(await mgr.IsLockedOutAsync(user));
            Assert.True(await mgr.GetLockoutEndDateAsync(user) > DateTimeOffset.UtcNow.AddMinutes(55));
            IdentityResultAssert.VerifyLogMessage(mgr.Logger, $"User {await mgr.GetUserIdAsync(user)} is locked out.");
            Assert.Equal(0, await mgr.GetAccessFailedCountAsync(user));
        }

        /// <summary>
        /// Test.
        /// </summary>
        /// <returns>Task</returns>
        [Fact]
        public async Task ResetAccessCountPreventsLockout()
        {
            var mgr = CreateManager();
            mgr.Options.Lockout.DefaultLockoutTimeSpan = TimeSpan.FromHours(1);
            mgr.Options.Lockout.MaxFailedAccessAttempts = 2;
            var user = CreateTestUser();
            IdentityResultAssert.IsSuccess(await mgr.CreateAsync(user));
            Assert.True(await mgr.GetLockoutEnabledAsync(user));
            Assert.False(await mgr.IsLockedOutAsync(user));
            IdentityResultAssert.IsSuccess(await mgr.AccessFailedAsync(user));
            Assert.False(await mgr.IsLockedOutAsync(user));
            Assert.False(await mgr.GetLockoutEndDateAsync(user) > DateTimeOffset.UtcNow.AddMinutes(55));
            Assert.Equal(1, await mgr.GetAccessFailedCountAsync(user));
            IdentityResultAssert.IsSuccess(await mgr.ResetAccessFailedCountAsync(user));
            Assert.Equal(0, await mgr.GetAccessFailedCountAsync(user));
            Assert.False(await mgr.IsLockedOutAsync(user));
            Assert.False(await mgr.GetLockoutEndDateAsync(user) > DateTimeOffset.UtcNow.AddMinutes(55));
            IdentityResultAssert.IsSuccess(await mgr.AccessFailedAsync(user));
            Assert.False(await mgr.IsLockedOutAsync(user));
            Assert.False(await mgr.GetLockoutEndDateAsync(user) > DateTimeOffset.UtcNow.AddMinutes(55));
            Assert.Equal(1, await mgr.GetAccessFailedCountAsync(user));
        }

        /// <summary>
        /// Test.
        /// </summary>
        /// <returns>Task</returns>
        [Fact]
        public async Task CanEnableLockoutManuallyAndLockout()
        {
            var mgr = CreateManager();
            mgr.Options.Lockout.DefaultLockoutTimeSpan = TimeSpan.FromHours(1);
            mgr.Options.Lockout.AllowedForNewUsers = false;
            mgr.Options.Lockout.MaxFailedAccessAttempts = 2;
            var user = CreateTestUser();
            IdentityResultAssert.IsSuccess(await mgr.CreateAsync(user));
            Assert.False(await mgr.GetLockoutEnabledAsync(user));
            IdentityResultAssert.IsSuccess(await mgr.SetLockoutEnabledAsync(user, true));
            Assert.True(await mgr.GetLockoutEnabledAsync(user));
            Assert.False(await mgr.IsLockedOutAsync(user));
            IdentityResultAssert.IsSuccess(await mgr.AccessFailedAsync(user));
            Assert.False(await mgr.IsLockedOutAsync(user));
            Assert.False(await mgr.GetLockoutEndDateAsync(user) > DateTimeOffset.UtcNow.AddMinutes(55));
            Assert.Equal(1, await mgr.GetAccessFailedCountAsync(user));
            IdentityResultAssert.IsSuccess(await mgr.AccessFailedAsync(user));
            Assert.True(await mgr.IsLockedOutAsync(user));
            Assert.True(await mgr.GetLockoutEndDateAsync(user) > DateTimeOffset.UtcNow.AddMinutes(55));
            IdentityResultAssert.VerifyLogMessage(mgr.Logger, $"User {await mgr.GetUserIdAsync(user)} is locked out.");
            Assert.Equal(0, await mgr.GetAccessFailedCountAsync(user));
        }

        /// <summary>
        /// Test.
        /// </summary>
        /// <returns>Task</returns>
        [Fact]
        public async Task UserNotLockedOutWithNullDateTimeAndIsSetToNullDate()
        {
            var mgr = CreateManager();
            var user = CreateTestUser();
            IdentityResultAssert.IsSuccess(await mgr.CreateAsync(user));
            Assert.True(await mgr.GetLockoutEnabledAsync(user));
            IdentityResultAssert.IsSuccess(await mgr.SetLockoutEndDateAsync(user, new DateTimeOffset()));
            Assert.False(await mgr.IsLockedOutAsync(user));
            Assert.Equal(new DateTimeOffset(), await mgr.GetLockoutEndDateAsync(user));
        }

        /// <summary>
        /// Test.
        /// </summary>
        /// <returns>Task</returns>
        [Fact]
        public async Task LockoutFailsIfNotEnabled()
        {
            var mgr = CreateManager();
            mgr.Options.Lockout.AllowedForNewUsers = false;
            var user = CreateTestUser();
            IdentityResultAssert.IsSuccess(await mgr.CreateAsync(user));
            Assert.False(await mgr.GetLockoutEnabledAsync(user));
            IdentityResultAssert.IsFailure(await mgr.SetLockoutEndDateAsync(user, new DateTimeOffset()),
                "Lockout is not enabled for this user.");
            IdentityResultAssert.VerifyLogMessage(mgr.Logger, $"Lockout for user {await mgr.GetUserIdAsync(user)} failed because lockout is not enabled for this user.");
            Assert.False(await mgr.IsLockedOutAsync(user));
        }

        /// <summary>
        /// Test.
        /// </summary>
        /// <returns>Task</returns>
        [Fact]
        public async Task LockoutEndToUtcNowMinus1SecInUserShouldNotBeLockedOut()
        {
            var mgr = CreateManager();
            var user = CreateTestUser(lockoutEnd: DateTimeOffset.UtcNow.AddSeconds(-1));
            IdentityResultAssert.IsSuccess(await mgr.CreateAsync(user));
            Assert.True(await mgr.GetLockoutEnabledAsync(user));
            Assert.False(await mgr.IsLockedOutAsync(user));
        }

        /// <summary>
        /// Test.
        /// </summary>
        /// <returns>Task</returns>
        [Fact]
        public async Task LockoutEndToUtcNowSubOneSecondWithManagerShouldNotBeLockedOut()
        {
            var mgr = CreateManager();
            var user = CreateTestUser();
            IdentityResultAssert.IsSuccess(await mgr.CreateAsync(user));
            Assert.True(await mgr.GetLockoutEnabledAsync(user));
            IdentityResultAssert.IsSuccess(await mgr.SetLockoutEndDateAsync(user, DateTimeOffset.UtcNow.AddSeconds(-1)));
            Assert.False(await mgr.IsLockedOutAsync(user));
        }

        /// <summary>
        /// Test.
        /// </summary>
        /// <returns>Task</returns>
        [Fact]
        public async Task LockoutEndToUtcNowPlus5ShouldBeLockedOut()
        {
            var mgr = CreateManager();
            var lockoutEnd = DateTimeOffset.UtcNow.AddMinutes(5);
            var user = CreateTestUser(lockoutEnd: lockoutEnd);
            IdentityResultAssert.IsSuccess(await mgr.CreateAsync(user));
            Assert.True(await mgr.GetLockoutEnabledAsync(user));
            Assert.True(await mgr.IsLockedOutAsync(user));
        }

        /// <summary>
        /// Test.
        /// </summary>
        /// <returns>Task</returns>
        [Fact]
        public async Task UserLockedOutWithDateTimeLocalKindNowPlus30()
        {
            var mgr = CreateManager();
            var user = CreateTestUser();
            IdentityResultAssert.IsSuccess(await mgr.CreateAsync(user));
            Assert.True(await mgr.GetLockoutEnabledAsync(user));
            var lockoutEnd = new DateTimeOffset(DateTime.Now.AddMinutes(30).ToLocalTime());
            IdentityResultAssert.IsSuccess(await mgr.SetLockoutEndDateAsync(user, lockoutEnd));
            Assert.True(await mgr.IsLockedOutAsync(user));
            var end = await mgr.GetLockoutEndDateAsync(user);
            Assert.Equal(lockoutEnd, end);
        }

        /// <summary>
        /// Test.
        /// </summary>
        /// <returns>Task</returns>
        [Fact]
        public async Task SetPhoneNumberTest()
        {
            var manager = CreateManager();
            var user = CreateTestUser(phoneNumber: "123-456-7890");
            IdentityResultAssert.IsSuccess(await manager.CreateAsync(user));
            var stamp = await manager.GetSecurityStampAsync(user);
            Assert.Equal("123-456-7890", await manager.GetPhoneNumberAsync(user));
            IdentityResultAssert.IsSuccess(await manager.SetPhoneNumberAsync(user, "111-111-1111"));
            Assert.Equal("111-111-1111", await manager.GetPhoneNumberAsync(user));
            Assert.NotEqual(stamp, await manager.GetSecurityStampAsync(user));
        }

        /// <summary>
        /// Test.
        /// </summary>
        /// <returns>Task</returns>
        [Fact]
        public async Task CanChangePhoneNumber()
        {
            var manager = CreateManager();
            var user = CreateTestUser(phoneNumber: "123-456-7890");
            IdentityResultAssert.IsSuccess(await manager.CreateAsync(user));
            Assert.False(await manager.IsPhoneNumberConfirmedAsync(user));
            var stamp = await manager.GetSecurityStampAsync(user);
            var token1 = await manager.GenerateChangePhoneNumberTokenAsync(user, "111-111-1111");
            IdentityResultAssert.IsSuccess(await manager.ChangePhoneNumberAsync(user, "111-111-1111", token1));
            Assert.True(await manager.IsPhoneNumberConfirmedAsync(user));
            Assert.Equal("111-111-1111", await manager.GetPhoneNumberAsync(user));
            Assert.NotEqual(stamp, await manager.GetSecurityStampAsync(user));
        }

        /// <summary>
        /// Test.
        /// </summary>
        /// <returns>Task</returns>
        [Fact]
        public async Task ChangePhoneNumberTokenIsInt()
        {
            var manager = CreateManager();
            var user = CreateTestUser(phoneNumber: "123-456-7890");
            IdentityResultAssert.IsSuccess(await manager.CreateAsync(user));
            var token1 = await manager.GenerateChangePhoneNumberTokenAsync(user, "111-111-1111");
            Assert.True(int.TryParse(token1, out var ignored));
        }

        /// <summary>
        /// Test.
        /// </summary>
        /// <returns>Task</returns>
        [Fact]
        public async Task ChangePhoneNumberFailsWithWrongToken()
        {
            var manager = CreateManager();
            var user = CreateTestUser(phoneNumber: "123-456-7890");
            IdentityResultAssert.IsSuccess(await manager.CreateAsync(user));
            Assert.False(await manager.IsPhoneNumberConfirmedAsync(user));
            var stamp = await manager.GetSecurityStampAsync(user);
            IdentityResultAssert.IsFailure(await manager.ChangePhoneNumberAsync(user, "111-111-1111", "bogus"),
                "Invalid token.");
            IdentityResultAssert.VerifyLogMessage(manager.Logger, $"VerifyUserTokenAsync() failed with purpose: ChangePhoneNumber:111-111-1111 for user {await manager.GetUserIdAsync(user)}.");
            Assert.False(await manager.IsPhoneNumberConfirmedAsync(user));
            Assert.Equal("123-456-7890", await manager.GetPhoneNumberAsync(user));
            Assert.Equal(stamp, await manager.GetSecurityStampAsync(user));
        }

        private class YesPhoneNumberProvider : IUserTwoFactorTokenProvider<TUser>
        {
            public Task<bool> CanGenerateTwoFactorTokenAsync(UserManager<TUser> manager, TUser user)
                => Task.FromResult(true);

            public Task<string> GenerateAsync(string purpose, UserManager<TUser> manager, TUser user)
                => Task.FromResult(purpose);

            public Task<bool> ValidateAsync(string purpose, string token, UserManager<TUser> manager, TUser user)
                => Task.FromResult(true);
        }

        /// <summary>
        /// Test.
        /// </summary>
        /// <returns>Task</returns>
        [Fact]
        public async Task ChangePhoneNumberWithCustomProvider()
        {
            var manager = CreateManager();
            manager.RegisterTokenProvider("Yes", new YesPhoneNumberProvider());
            manager.Options.Tokens.ChangePhoneNumberTokenProvider = "Yes";
            var user = CreateTestUser(phoneNumber: "123-456-7890");
            IdentityResultAssert.IsSuccess(await manager.CreateAsync(user));
            Assert.False(await manager.IsPhoneNumberConfirmedAsync(user));
            var stamp = await manager.GetSecurityStampAsync(user);
            IdentityResultAssert.IsSuccess(await manager.ChangePhoneNumberAsync(user, "111-111-1111", "whatever"));
            Assert.True(await manager.IsPhoneNumberConfirmedAsync(user));
            Assert.Equal("111-111-1111", await manager.GetPhoneNumberAsync(user));
            Assert.NotEqual(stamp, await manager.GetSecurityStampAsync(user));
        }

        /// <summary>
        /// Test.
        /// </summary>
        /// <returns>Task</returns>
        [Fact]
        public async Task ChangePhoneNumberFailsWithWrongPhoneNumber()
        {
            var manager = CreateManager();
            var user = CreateTestUser(phoneNumber: "123-456-7890");
            IdentityResultAssert.IsSuccess(await manager.CreateAsync(user));
            Assert.False(await manager.IsPhoneNumberConfirmedAsync(user));
            var stamp = await manager.GetSecurityStampAsync(user);
            var token1 = await manager.GenerateChangePhoneNumberTokenAsync(user, "111-111-1111");
            IdentityResultAssert.IsFailure(await manager.ChangePhoneNumberAsync(user, "bogus", token1),
                "Invalid token.");
            Assert.False(await manager.IsPhoneNumberConfirmedAsync(user));
            Assert.Equal("123-456-7890", await manager.GetPhoneNumberAsync(user));
            Assert.Equal(stamp, await manager.GetSecurityStampAsync(user));
        }

        /// <summary>
        /// Test.
        /// </summary>
        /// <returns>Task</returns>
        [Fact]
        public async Task CanVerifyPhoneNumber()
        {
            var manager = CreateManager();
            var user = CreateTestUser();
            IdentityResultAssert.IsSuccess(await manager.CreateAsync(user));
            const string num1 = "111-123-4567";
            const string num2 = "111-111-1111";
            var userId = await manager.GetUserIdAsync(user);
            var token1 = await manager.GenerateChangePhoneNumberTokenAsync(user, num1);

            var token2 = await manager.GenerateChangePhoneNumberTokenAsync(user, num2);
            Assert.NotEqual(token1, token2);
            Assert.True(await manager.VerifyChangePhoneNumberTokenAsync(user, token1, num1));
            Assert.True(await manager.VerifyChangePhoneNumberTokenAsync(user, token2, num2));
            Assert.False(await manager.VerifyChangePhoneNumberTokenAsync(user, token2, num1));
            Assert.False(await manager.VerifyChangePhoneNumberTokenAsync(user, token1, num2));
            IdentityResultAssert.VerifyLogMessage(manager.Logger, $"VerifyUserTokenAsync() failed with purpose: ChangePhoneNumber:{num1} for user {await manager.GetUserIdAsync(user)}.");
            IdentityResultAssert.VerifyLogMessage(manager.Logger, $"VerifyUserTokenAsync() failed with purpose: ChangePhoneNumber:{num2} for user {await manager.GetUserIdAsync(user)}.");
        }

        /// <summary>
        /// Test.
        /// </summary>
        /// <returns>Task</returns>
        [Fact]
        public async Task CanChangeEmail()
        {
            var manager = CreateManager();
            var user = CreateTestUser("foouser");
            IdentityResultAssert.IsSuccess(await manager.CreateAsync(user));
            var email = await manager.GetUserNameAsync(user) + "@diddly.bop";
            IdentityResultAssert.IsSuccess(await manager.SetEmailAsync(user, email));
            Assert.False(await manager.IsEmailConfirmedAsync(user));
            var stamp = await manager.GetSecurityStampAsync(user);
            var newEmail = await manager.GetUserNameAsync(user) + "@en.vec";
            var token1 = await manager.GenerateChangeEmailTokenAsync(user, newEmail);
            IdentityResultAssert.IsSuccess(await manager.ChangeEmailAsync(user, newEmail, token1));
            Assert.True(await manager.IsEmailConfirmedAsync(user));
            Assert.Equal(await manager.GetEmailAsync(user), newEmail);
            Assert.NotEqual(stamp, await manager.GetSecurityStampAsync(user));
        }

        /// <summary>
        /// Test.
        /// </summary>
        /// <returns>Task</returns>
        [Fact]
        public async Task CanChangeEmailOnlyIfEmailSame()
        {
            var manager = CreateManager();
            var user = CreateTestUser("foouser");
            IdentityResultAssert.IsSuccess(await manager.CreateAsync(user));
            var email = await manager.GetUserNameAsync(user) + "@diddly.bop";
            IdentityResultAssert.IsSuccess(await manager.SetEmailAsync(user, email));
            Assert.False(await manager.IsEmailConfirmedAsync(user));
            var stamp = await manager.GetSecurityStampAsync(user);
            var newEmail = await manager.GetUserNameAsync(user) + "@en.vec";
            var token1 = await manager.GenerateChangeEmailTokenAsync(user, newEmail);
            var token2 = await manager.GenerateChangeEmailTokenAsync(user, "should@fail.com");
            IdentityResultAssert.IsSuccess(await manager.ChangeEmailAsync(user, newEmail, token1));
            Assert.True(await manager.IsEmailConfirmedAsync(user));
            Assert.Equal(await manager.GetEmailAsync(user), newEmail);
            Assert.NotEqual(stamp, await manager.GetSecurityStampAsync(user));
            IdentityResultAssert.IsFailure(await manager.ChangeEmailAsync(user, "should@fail.com", token2));
        }

        /// <summary>
        /// Test.
        /// </summary>
        /// <returns>Task</returns>
        [Fact]
        public async Task CanChangeEmailWithDifferentTokenProvider()
        {
            var manager = CreateManager(context: null, services: null,
                configureServices: s => s.Configure<IdentityOptions>(
                    o => o.Tokens.ProviderMap["NewProvider2"] = new TokenProviderDescriptor(typeof(EmailTokenProvider<TUser>))));
            manager.Options.Tokens.ChangeEmailTokenProvider = "NewProvider2";
            var user = CreateTestUser("foouser");
            IdentityResultAssert.IsSuccess(await manager.CreateAsync(user));
            var email = await manager.GetUserNameAsync(user) + "@diddly.bop";
            IdentityResultAssert.IsSuccess(await manager.SetEmailAsync(user, email));
            Assert.False(await manager.IsEmailConfirmedAsync(user));
            var stamp = await manager.GetSecurityStampAsync(user);
            var newEmail = await manager.GetUserNameAsync(user) + "@en.vec";
            var token1 = await manager.GenerateChangeEmailTokenAsync(user, newEmail);
            IdentityResultAssert.IsSuccess(await manager.ChangeEmailAsync(user, newEmail, token1));
            Assert.True(await manager.IsEmailConfirmedAsync(user));
            Assert.Equal(await manager.GetEmailAsync(user), newEmail);
            Assert.NotEqual(stamp, await manager.GetSecurityStampAsync(user));
        }

        /// <summary>
        /// Test.
        /// </summary>
        /// <returns>Task</returns>
        [Fact]
        public async Task ChangeEmailTokensFailsAfterEmailChanged()
        {
            var manager = CreateManager();
            var user = CreateTestUser("foouser");
            IdentityResultAssert.IsSuccess(await manager.CreateAsync(user));
            var email = await manager.GetUserNameAsync(user) + "@diddly.bop";
            IdentityResultAssert.IsSuccess(await manager.SetEmailAsync(user, email));
            Assert.False(await manager.IsEmailConfirmedAsync(user));
            var stamp = await manager.GetSecurityStampAsync(user);
            var newEmail = await manager.GetUserNameAsync(user) + "@en.vec";
            var token1 = await manager.GenerateChangeEmailTokenAsync(user, newEmail);
            IdentityResultAssert.IsSuccess(await manager.SetEmailAsync(user, "another@email.com"));
            Assert.NotEqual(stamp, await manager.GetSecurityStampAsync(user));
            IdentityResultAssert.IsFailure(await manager.ChangeEmailAsync(user, newEmail, token1));
            Assert.False(await manager.IsEmailConfirmedAsync(user));
            Assert.Equal("another@email.com", await manager.GetEmailAsync(user));
        }

        /// <summary>
        /// Test.
        /// </summary>
        /// <returns>Task</returns>
        [Fact]
        public async Task ChangeEmailFailsWithWrongToken()
        {
            var manager = CreateManager();
            var user = CreateTestUser("foouser");
            IdentityResultAssert.IsSuccess(await manager.CreateAsync(user));
            var email = await manager.GetUserNameAsync(user) + "@diddly.bop";
            IdentityResultAssert.IsSuccess(await manager.SetEmailAsync(user, email));
            string oldEmail = email;
            Assert.False(await manager.IsEmailConfirmedAsync(user));
            var stamp = await manager.GetSecurityStampAsync(user);
            IdentityResultAssert.IsFailure(await manager.ChangeEmailAsync(user, "whatevah@foo.boop", "bogus"),
                "Invalid token.");
            IdentityResultAssert.VerifyLogMessage(manager.Logger, $"VerifyUserTokenAsync() failed with purpose: ChangeEmail:whatevah@foo.boop for user { await manager.GetUserIdAsync(user)}.");
            Assert.False(await manager.IsEmailConfirmedAsync(user));
            Assert.Equal(await manager.GetEmailAsync(user), oldEmail);
            Assert.Equal(stamp, await manager.GetSecurityStampAsync(user));
        }

        /// <summary>
        /// Test.
        /// </summary>
        /// <returns>Task</returns>
        [Fact]
        public async Task ChangeEmailFailsWithEmail()
        {
            var manager = CreateManager();
            var user = CreateTestUser("foouser");
            IdentityResultAssert.IsSuccess(await manager.CreateAsync(user));
            var email = await manager.GetUserNameAsync(user) + "@diddly.bop";
            IdentityResultAssert.IsSuccess(await manager.SetEmailAsync(user, email));
            string oldEmail = email;
            Assert.False(await manager.IsEmailConfirmedAsync(user));
            var stamp = await manager.GetSecurityStampAsync(user);
            var token1 = await manager.GenerateChangeEmailTokenAsync(user, "forgot@alrea.dy");
            IdentityResultAssert.IsFailure(await manager.ChangeEmailAsync(user, "oops@foo.boop", token1),
                "Invalid token.");
            IdentityResultAssert.VerifyLogMessage(manager.Logger, $"VerifyUserTokenAsync() failed with purpose: ChangeEmail:oops@foo.boop for user { await manager.GetUserIdAsync(user)}.");
            Assert.False(await manager.IsEmailConfirmedAsync(user));
            Assert.Equal(await manager.GetEmailAsync(user), oldEmail);
            Assert.Equal(stamp, await manager.GetSecurityStampAsync(user));
        }

        /// <summary>
        /// Test.
        /// </summary>
        /// <returns>Task</returns>
        [Fact]
<<<<<<< HEAD
        [Flaky("https://github.com/dotnet/aspnetcore-internal/issues/1766", FlakyOn.All)]
=======
>>>>>>> 7fc314f7
        public async Task EmailFactorFailsAfterSecurityStampChangeTest()
        {
            var manager = CreateManager();
            string factorId = "Email"; //default
            var user = CreateTestUser("foouser");
            IdentityResultAssert.IsSuccess(await manager.CreateAsync(user));
            var email = await manager.GetUserNameAsync(user) + "@diddly.bop";
            IdentityResultAssert.IsSuccess(await manager.SetEmailAsync(user, email));
            var token = await manager.GenerateEmailConfirmationTokenAsync(user);
            await manager.ConfirmEmailAsync(user, token);

            var stamp = await manager.GetSecurityStampAsync(user);
            Assert.NotNull(stamp);
            token = await manager.GenerateTwoFactorTokenAsync(user, factorId);
            Assert.NotNull(token);
            IdentityResultAssert.IsSuccess(await manager.UpdateSecurityStampAsync(user));
            var token2 = await manager.GenerateTwoFactorTokenAsync(user, factorId);
            if (token == token2) // Guard against the rare case there's a totp collision once
            {
                IdentityResultAssert.IsSuccess(await manager.UpdateSecurityStampAsync(user));
            }
            Assert.False(await manager.VerifyTwoFactorTokenAsync(user, factorId, token));
            IdentityResultAssert.VerifyLogMessage(manager.Logger, $"VerifyTwoFactorTokenAsync() failed for user {await manager.GetUserIdAsync(user)}.");
        }

        /// <summary>
        /// Test.
        /// </summary>
        /// <returns>Task</returns>
        [Fact]
        public async Task EnableTwoFactorChangesSecurityStamp()
        {
            var manager = CreateManager();
            var user = CreateTestUser();
            IdentityResultAssert.IsSuccess(await manager.CreateAsync(user));
            var stamp = await manager.GetSecurityStampAsync(user);
            Assert.NotNull(stamp);
            IdentityResultAssert.IsSuccess(await manager.SetTwoFactorEnabledAsync(user, true));
            Assert.NotEqual(stamp, await manager.GetSecurityStampAsync(user));
            Assert.True(await manager.GetTwoFactorEnabledAsync(user));
        }

        /// <summary>
        /// Test.
        /// </summary>
        /// <returns>Task</returns>
        [Fact]
        public async Task GenerateTwoFactorWithUnknownFactorProviderWillThrow()
        {
            var manager = CreateManager();
            var user = CreateTestUser();
            IdentityResultAssert.IsSuccess(await manager.CreateAsync(user));
            var error = $"No IUserTwoFactorTokenProvider<{nameof(TUser)}> named 'bogus' is registered.";
            var ex = await Assert.ThrowsAsync<NotSupportedException>(
                () => manager.GenerateTwoFactorTokenAsync(user, "bogus"));
            Assert.Equal(error, ex.Message);
            ex = await Assert.ThrowsAsync<NotSupportedException>(
                () => manager.VerifyTwoFactorTokenAsync(user, "bogus", "bogus"));
            Assert.Equal(error, ex.Message);
            ex = await Assert.ThrowsAsync<NotSupportedException>(
                () => manager.VerifyUserTokenAsync(user, "bogus", "bogus", "bogus"));
            Assert.Equal(error, ex.Message);
            ex = await Assert.ThrowsAsync<NotSupportedException>(
                () => manager.GenerateUserTokenAsync(user, "bogus", "bogus"));
            Assert.Equal(error, ex.Message);
        }

        /// <summary>
        /// Test.
        /// </summary>
        /// <returns>Task</returns>
        [Fact]
        public async Task GetValidTwoFactorTestEmptyWithNoProviders()
        {
            var manager = CreateManager();
            var user = CreateTestUser();
            IdentityResultAssert.IsSuccess(await manager.CreateAsync(user));
            var factors = await manager.GetValidTwoFactorProvidersAsync(user);
            Assert.NotNull(factors);
            Assert.True(!factors.Any());
        }

        /// <summary>
        /// Test.
        /// </summary>
        /// <returns>Task</returns>
        [Fact]
        public async Task CanGetSetUpdateAndRemoveUserToken()
        {
            var manager = CreateManager();
            var user = CreateTestUser();
            IdentityResultAssert.IsSuccess(await manager.CreateAsync(user));
            Assert.Null(await manager.GetAuthenticationTokenAsync(user, "provider", "name"));
            IdentityResultAssert.IsSuccess(await manager.SetAuthenticationTokenAsync(user, "provider", "name", "value"));
            Assert.Equal("value", await manager.GetAuthenticationTokenAsync(user, "provider", "name"));

            IdentityResultAssert.IsSuccess(await manager.SetAuthenticationTokenAsync(user, "provider", "name", "value2"));
            Assert.Equal("value2", await manager.GetAuthenticationTokenAsync(user, "provider", "name"));

            IdentityResultAssert.IsSuccess(await manager.RemoveAuthenticationTokenAsync(user, "whatevs", "name"));
            Assert.Equal("value2", await manager.GetAuthenticationTokenAsync(user, "provider", "name"));

            IdentityResultAssert.IsSuccess(await manager.RemoveAuthenticationTokenAsync(user, "provider", "name"));
            Assert.Null(await manager.GetAuthenticationTokenAsync(user, "provider", "name"));
        }

        /// <summary>
        /// Test.
        /// </summary>
        /// <returns>Task</returns>
        [Fact]
        public async Task CanRedeemRecoveryCodeOnlyOnce()
        {
            var manager = CreateManager();
            var user = CreateTestUser();
            IdentityResultAssert.IsSuccess(await manager.CreateAsync(user));

            var numCodes = 15;
            var newCodes = await manager.GenerateNewTwoFactorRecoveryCodesAsync(user, numCodes);
            Assert.Equal(numCodes, newCodes.Count());

            foreach (var code in newCodes)
            {
                IdentityResultAssert.IsSuccess(await manager.RedeemTwoFactorRecoveryCodeAsync(user, code));
                IdentityResultAssert.IsFailure(await manager.RedeemTwoFactorRecoveryCodeAsync(user, code));
                Assert.Equal(--numCodes, await manager.CountRecoveryCodesAsync(user));
            }
            // One last time to be sure
            foreach (var code in newCodes)
            {
                IdentityResultAssert.IsFailure(await manager.RedeemTwoFactorRecoveryCodeAsync(user, code));
            }
        }

        /// <summary>
        /// Test.
        /// </summary>
        /// <returns>Task</returns>
        [Fact]
        public async Task RecoveryCodesInvalidAfterReplace()
        {
            var manager = CreateManager();
            var user = CreateTestUser();
            IdentityResultAssert.IsSuccess(await manager.CreateAsync(user));

            var numCodes = 15;
            var newCodes = await manager.GenerateNewTwoFactorRecoveryCodesAsync(user, numCodes);
            Assert.Equal(numCodes, newCodes.Count());
            var realCodes = await manager.GenerateNewTwoFactorRecoveryCodesAsync(user, numCodes);
            Assert.Equal(numCodes, realCodes.Count());

            foreach (var code in newCodes)
            {
                IdentityResultAssert.IsFailure(await manager.RedeemTwoFactorRecoveryCodeAsync(user, code));
            }

            foreach (var code in realCodes)
            {
                IdentityResultAssert.IsSuccess(await manager.RedeemTwoFactorRecoveryCodeAsync(user, code));
            }
        }

        /// <summary>
        /// Test.
        /// </summary>
        /// <returns>Task</returns>
        [Fact]
        public async Task CanGetValidTwoFactor()
        {
            var manager = CreateManager();
            var user = CreateTestUser();
            IdentityResultAssert.IsSuccess(await manager.CreateAsync(user));
            var userId = await manager.GetUserIdAsync(user);
            var factors = await manager.GetValidTwoFactorProvidersAsync(user);
            Assert.NotNull(factors);
            Assert.False(factors.Any());
            IdentityResultAssert.IsSuccess(await manager.SetPhoneNumberAsync(user, "111-111-1111"));
            var token = await manager.GenerateChangePhoneNumberTokenAsync(user, "111-111-1111");
            IdentityResultAssert.IsSuccess(await manager.ChangePhoneNumberAsync(user, "111-111-1111", token));
            await manager.UpdateAsync(user);
            factors = await manager.GetValidTwoFactorProvidersAsync(user);
            Assert.NotNull(factors);
            Assert.Single(factors);
            Assert.Equal("Phone", factors[0]);
            IdentityResultAssert.IsSuccess(await manager.SetEmailAsync(user, "test@test.com"));
            token = await manager.GenerateEmailConfirmationTokenAsync(user);
            await manager.ConfirmEmailAsync(user, token);
            factors = await manager.GetValidTwoFactorProvidersAsync(user);
            Assert.NotNull(factors);
            Assert.Equal(2, factors.Count());
            IdentityResultAssert.IsSuccess(await manager.SetEmailAsync(user, null));
            factors = await manager.GetValidTwoFactorProvidersAsync(user);
            Assert.NotNull(factors);
            Assert.Single(factors);
            Assert.Equal("Phone", factors[0]);
            IdentityResultAssert.IsSuccess(await manager.ResetAuthenticatorKeyAsync(user));
            factors = await manager.GetValidTwoFactorProvidersAsync(user);
            Assert.NotNull(factors);
            Assert.Equal(2, factors.Count());
            Assert.Equal("Authenticator", factors[1]);
        }

        /// <summary>
        /// Test.
        /// </summary>
        /// <returns>Task</returns>
        [Fact]
        public async Task PhoneFactorFailsAfterSecurityStampChangeTest()
        {
            var manager = CreateManager();
            var factorId = "Phone"; // default
            var user = CreateTestUser(phoneNumber: "4251234567");
            IdentityResultAssert.IsSuccess(await manager.CreateAsync(user));
            var stamp = await manager.GetSecurityStampAsync(user);
            Assert.NotNull(stamp);
            var token = await manager.GenerateTwoFactorTokenAsync(user, factorId);
            Assert.NotNull(token);
            IdentityResultAssert.IsSuccess(await manager.UpdateSecurityStampAsync(user));
            Assert.False(await manager.VerifyTwoFactorTokenAsync(user, factorId, token));
            IdentityResultAssert.VerifyLogMessage(manager.Logger, $"VerifyTwoFactorTokenAsync() failed for user {await manager.GetUserIdAsync(user)}.");
        }

        /// <summary>
        /// Test.
        /// </summary>
        /// <returns>Task</returns>
        [Fact]
        public async Task VerifyTokenFromWrongTokenProviderFails()
        {
            var manager = CreateManager();
            var user = CreateTestUser(phoneNumber: "4251234567");
            IdentityResultAssert.IsSuccess(await manager.CreateAsync(user));
            var token = await manager.GenerateTwoFactorTokenAsync(user, "Phone");
            Assert.NotNull(token);
            Assert.False(await manager.VerifyTwoFactorTokenAsync(user, "Email", token));
            IdentityResultAssert.VerifyLogMessage(manager.Logger, $"VerifyTwoFactorTokenAsync() failed for user {await manager.GetUserIdAsync(user)}.");
        }

        /// <summary>
        /// Test.
        /// </summary>
        /// <returns>Task</returns>
        [Fact]
        public async Task VerifyWithWrongSmsTokenFails()
        {
            var manager = CreateManager();
            var user = CreateTestUser(phoneNumber: "4251234567");
            IdentityResultAssert.IsSuccess(await manager.CreateAsync(user));
            Assert.False(await manager.VerifyTwoFactorTokenAsync(user, "Phone", "bogus"));
            IdentityResultAssert.VerifyLogMessage(manager.Logger, $"VerifyTwoFactorTokenAsync() failed for user {await manager.GetUserIdAsync(user)}.");
        }

        /// <summary>
        /// Test.
        /// </summary>
        /// <returns>Task</returns>
        [Fact]
        public async Task NullableDateTimeOperationTest()
        {
            var userMgr = CreateManager();
            var user = CreateTestUser(lockoutEnabled: true);
            IdentityResultAssert.IsSuccess(await userMgr.CreateAsync(user));

            Assert.Null(await userMgr.GetLockoutEndDateAsync(user));

            // set LockoutDateEndDate to null
            await userMgr.SetLockoutEndDateAsync(user, null);
            Assert.Null(await userMgr.GetLockoutEndDateAsync(user));

            // set to a valid value
            await userMgr.SetLockoutEndDateAsync(user, DateTimeOffset.Parse("01/01/2014"));
            Assert.Equal(DateTimeOffset.Parse("01/01/2014"), await userMgr.GetLockoutEndDateAsync(user));
        }

        /// <summary>
        /// Test.
        /// </summary>
        /// <returns>Task</returns>
        [Fact]
        public async Task CanGetUsersWithClaims()
        {
            var manager = CreateManager();

            for (int i = 0; i < 6; i++)
            {
                var user = CreateTestUser();
                IdentityResultAssert.IsSuccess(await manager.CreateAsync(user));

                if ((i % 2) == 0)
                {
                    IdentityResultAssert.IsSuccess(await manager.AddClaimAsync(user, new Claim("foo", "bar")));
                }
            }

            Assert.Equal(3, (await manager.GetUsersForClaimAsync(new Claim("foo", "bar"))).Count);

            Assert.Equal(0, (await manager.GetUsersForClaimAsync(new Claim("123", "456"))).Count);
        }

        /// <summary>
        /// Generate count users with a name prefix.
        /// </summary>
        /// <param name="userNamePrefix"></param>
        /// <param name="count"></param>
        /// <returns></returns>
        protected List<TUser> GenerateUsers(string userNamePrefix, int count)
        {
            var users = new List<TUser>(count);
            for (var i = 0; i < count; i++)
            {
                users.Add(CreateTestUser(userNamePrefix + i));
            }
            return users;
        }
    }
}<|MERGE_RESOLUTION|>--- conflicted
+++ resolved
@@ -1635,10 +1635,7 @@
         /// </summary>
         /// <returns>Task</returns>
         [Fact]
-<<<<<<< HEAD
         [Flaky("https://github.com/dotnet/aspnetcore-internal/issues/1766", FlakyOn.All)]
-=======
->>>>>>> 7fc314f7
         public async Task EmailFactorFailsAfterSecurityStampChangeTest()
         {
             var manager = CreateManager();
