--- conflicted
+++ resolved
@@ -93,8 +93,6 @@
         }
 
         [ConditionalFact]
-<<<<<<< HEAD
-=======
         [RequiresNewHandler]
         [OSSkipCondition(OperatingSystems.Windows, WindowsVersions.Win7, WindowsVersions.Win81)]
         public async Task CheckProtocolIsHttp2()
@@ -114,7 +112,6 @@
 
         [ConditionalFact]
         [RequiresNewHandler]
->>>>>>> 87bd1bec
         [RequiresNewShim]
         public async Task AncmHttpsPortCanBeOverriden()
         {
