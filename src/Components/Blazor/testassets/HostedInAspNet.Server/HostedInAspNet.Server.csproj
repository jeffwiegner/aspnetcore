--- conflicted
+++ resolved
@@ -13,13 +13,8 @@
 
   <ItemGroup>
     <Reference Include="Microsoft.AspNetCore.Blazor.Server" />
-<<<<<<< HEAD
-    <Reference Include="Microsoft.AspNetCore" />
-    <Reference Include="Microsoft.Extensions.Hosting" />
     <!-- Avoid MSB3277 warnings due to dependencies brought in through Microsoft.AspNetCore.Blazor targeting netstandard2.0. -->
     <Reference Include="System.Text.Json" />
-=======
->>>>>>> bbafecc0
   </ItemGroup>
 
 </Project>